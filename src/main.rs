// Disable console on Windows for non-dev builds.
#![cfg_attr(not(feature = "dev"), windows_subsystem = "windows")]
// Support configuring Bevy lints within code.
#![cfg_attr(bevy_lint, feature(register_tool), register_tool(bevy))]

use bevy::{
    asset::AssetMetaCheck,
    prelude::*,
    window::{WindowMode, WindowResolution},
};
use brtk::prelude::BrtkPlugin;

<<<<<<< HEAD
// New module structure
pub mod core;
pub mod gameplay;
pub mod rendering;
pub mod prelude;

// Existing modules (to be migrated)
pub mod assets;
=======
>>>>>>> 88918f74
pub mod controller;
#[cfg(feature = "dev")]
pub mod dev;
pub mod model;
pub mod ui;
pub mod utils;
pub mod view;

mod log;

mod app_constants;
pub use self::app_constants::*;
mod app_settings;
pub use self::app_settings::*;

/// High-level groupings of systems for the app in the `Update` schedule.
/// When adding a new variant, make sure to order it in the `configure_sets`
/// call above.
#[derive(SystemSet, Debug, Clone, Copy, Eq, PartialEq, Hash, PartialOrd, Ord)]
enum AppSystems {
    /// Tick timers.
    TickTimers,
    /// Record player input.
    RecordInput,
    /// Do everything else (consider splitting this into further variants).
    Update,
}

pub struct EchosInTheDark {
    brt_plugin: BrtkPlugin,
    app_settings: AppSettings,
}

impl EchosInTheDark {
    pub fn new() -> Self {
        let brt_plugin = BrtkPlugin::new(
            AppConstants::BASE,
            AppConstants::DOMAIN,
            AppConstants::COMPANY,
            AppConstants::APP_NAME,
        )
        .with_icon(include_bytes!("../build/macos/AppIcon.iconset/icon_256x256.png"));

        // Load AppSettings
        let app_settings = AppSettings::load(brt_plugin.folders(), true);

        Self { app_settings, brt_plugin }
    }

    fn configure_sets(self, app: &mut App) -> Self {
        app.configure_sets(
            Update,
            (AppSystems::TickTimers, AppSystems::RecordInput, AppSystems::Update).chain(),
        );

        self
    }

    fn default_plugins(self, app: &mut App) -> Self {
        let defaults = DefaultPlugins
            .set(WindowPlugin {
                primary_window: Some(Window {
                    title: AppConstants::APP_NAME.to_string(),
                    resolution: WindowResolution::new(
                        self.app_settings.window_width(),
                        self.app_settings.window_height(),
                    ),
                    mode: if self.app_settings.fullscreen() {
                        WindowMode::BorderlessFullscreen(MonitorSelection::Current)
                    } else {
                        WindowMode::Windowed
                    },
                    // Bind to canvas included in `index.html`
                    canvas: Some("#echos_in_the_dark".to_owned()),
                    fit_canvas_to_parent: true,
                    // Tells wasm not to override default event handling, like F5 and Ctrl+R
                    prevent_default_event_handling: false,
                    ..Default::default()
                }),
                ..Default::default()
            })
            .set(AssetPlugin {
                file_path: AppConstants::BASE.to_string(),
                // Wasm builds will check for meta files (that don't exist) if this isn't set.
                // This causes errors and even panics on web build on itch.
                // See https://github.com/bevyengine/bevy_github_ci_template/issues/48.
                meta_check: AssetMetaCheck::Never,
                ..Default::default()
            })
<<<<<<< HEAD
            .set(ImagePlugin::default_nearest()),
    );

    app
        // Order new `AppSystems` variants by adding them here:
        .configure_sets(Update, (AppSystems::TickTimers, AppSystems::RecordInput, AppSystems::Update).chain())
        // Insert resources
        .insert_resource(app_settings);

    #[cfg(feature = "dev")]
    app.add_plugins(dev::plugin);

    // Assign plugins
    app.add_plugins((
        brt_plugin,
        core::plugin,        // New core plugin
        assets::plugin,
        controller::plugin,
        model::plugin,
        ui::plugin,
        view::plugin,
        // gameplay::plugin,  // Will be enabled after migration
        // rendering::plugin, // Will be enabled after migration
    ));

    match app.run() {
        AppExit::Success => std::process::exit(0),
        AppExit::Error(code) => std::process::exit(code.get() as i32),
=======
            .set(ImagePlugin::default_nearest())
            .set(log::log_plugin())
            .build();

        app.add_plugins(defaults);

        // #[cfg(feature = "release")]
        // {
        //     defaults.add_before::<bevy::asset::AssetPlugin,
        // _>(bevy_embedded_assets::EmbeddedAssetPlugin); }

        self
>>>>>>> 88918f74
    }

    fn app_plugins(self, app: &mut App) -> Self {
        #[cfg(feature = "dev")]
        app.add_plugins(dev::plugin);

        // Assign plugins
        app.add_plugins((
            self.brt_plugin.clone(),
            echos_assets::EchosAssetsPlugin,
            controller::plugin,
            model::plugin,
            ui::plugin,
            view::plugin,
        ));

        self
    }

    fn run(self, app: &mut App) {
        app.insert_resource(self.app_settings).insert_resource(ClearColor(Color::BLACK)).run();
    }
}

fn main() {
    let mut app = App::new();

    // Default Plugins
    EchosInTheDark::new()
        .default_plugins(&mut app)
        .app_plugins(&mut app)
        .configure_sets(&mut app)
        .run(&mut app);
}<|MERGE_RESOLUTION|>--- conflicted
+++ resolved
@@ -10,17 +10,13 @@
 };
 use brtk::prelude::BrtkPlugin;
 
-<<<<<<< HEAD
 // New module structure
 pub mod core;
 pub mod gameplay;
+pub mod prelude;
 pub mod rendering;
-pub mod prelude;
 
 // Existing modules (to be migrated)
-pub mod assets;
-=======
->>>>>>> 88918f74
 pub mod controller;
 #[cfg(feature = "dev")]
 pub mod dev;
@@ -110,36 +106,6 @@
                 meta_check: AssetMetaCheck::Never,
                 ..Default::default()
             })
-<<<<<<< HEAD
-            .set(ImagePlugin::default_nearest()),
-    );
-
-    app
-        // Order new `AppSystems` variants by adding them here:
-        .configure_sets(Update, (AppSystems::TickTimers, AppSystems::RecordInput, AppSystems::Update).chain())
-        // Insert resources
-        .insert_resource(app_settings);
-
-    #[cfg(feature = "dev")]
-    app.add_plugins(dev::plugin);
-
-    // Assign plugins
-    app.add_plugins((
-        brt_plugin,
-        core::plugin,        // New core plugin
-        assets::plugin,
-        controller::plugin,
-        model::plugin,
-        ui::plugin,
-        view::plugin,
-        // gameplay::plugin,  // Will be enabled after migration
-        // rendering::plugin, // Will be enabled after migration
-    ));
-
-    match app.run() {
-        AppExit::Success => std::process::exit(0),
-        AppExit::Error(code) => std::process::exit(code.get() as i32),
-=======
             .set(ImagePlugin::default_nearest())
             .set(log::log_plugin())
             .build();
@@ -152,7 +118,6 @@
         // _>(bevy_embedded_assets::EmbeddedAssetPlugin); }
 
         self
->>>>>>> 88918f74
     }
 
     fn app_plugins(self, app: &mut App) -> Self {
@@ -162,11 +127,13 @@
         // Assign plugins
         app.add_plugins((
             self.brt_plugin.clone(),
-            echos_assets::EchosAssetsPlugin,
+            core::plugin, // New core plugin
             controller::plugin,
             model::plugin,
             ui::plugin,
             view::plugin,
+            // gameplay::plugin,  // Will be enabled after migration
+            // rendering::plugin, // Will be enabled after migration
         ));
 
         self
